--- conflicted
+++ resolved
@@ -230,12 +230,9 @@
      */
     protected function createChunksFolderIfNeeded()
     {
-<<<<<<< HEAD
+
         // get the full path to the cunk directory
         $path = $this->getChunkDirectory(true);
-=======
-        $path = $this->getChunkDirectory();
->>>>>>> ac13375f
 
         // creates the chunks dir
         if (!file_exists($path)) {
